--- conflicted
+++ resolved
@@ -18,21 +18,10 @@
 # DEALINGS IN THE SOFTWARE.
 
 import logging
-<<<<<<< HEAD
-import os
-import functools
-import operator
-import warnings
-from argparse import ArgumentParser
 from functools import partial
 from typing import Any, Callable, Dict, List, Sequence, Tuple, Union
-import numpy as np
-=======
-from functools import partial
-from typing import Any, Callable, Dict, List, Sequence, Tuple, Union
 
 import omegaconf
->>>>>>> 1884bd7d
 import pytorch_lightning as pl
 import torch
 import torch.nn as nn
@@ -48,6 +37,8 @@
     poolformer_s12,
     poolformer_s24,
     poolformer_s36,
+    resnet18,
+    resnet50,
     swin_base,
     swin_large,
     swin_small,
@@ -56,12 +47,6 @@
     vit_large,
     vit_small,
     vit_tiny,
-    resnet18_bn,
-    resnet50_bn,
-    resnet18_in,
-    resnet50_in,
-    resnet18_bin,
-    resnet50_bin,
     wide_resnet28w2,
     wide_resnet28w8,
 )
@@ -72,6 +57,7 @@
 from solo.utils.momentum import MomentumUpdater, initialize_momentum_params
 from torch.optim.lr_scheduler import MultiStepLR
 
+
 def static_lr(
     get_lr: Callable,
     param_group_indexes: Sequence[int],
@@ -85,12 +71,8 @@
 
 class BaseMethod(pl.LightningModule):
     _BACKBONES = {
-        "resnet18_bn": resnet18_bn,
-        "resnet50_bn": resnet50_bn,
-        "resnet18_in": resnet18_in,
-        "resnet50_in": resnet50_in,
-        "resnet18_bin": resnet18_bin,
-        "resnet50_bin": resnet50_bin,
+        "resnet18": resnet18,
+        "resnet50": resnet50,
         "vit_tiny": vit_tiny,
         "vit_small": vit_small,
         "vit_base": vit_base,
@@ -442,9 +424,9 @@
 
         if not self.no_channel_last:
             X = X.to(memory_format=torch.channels_last)
-        feats, inst_norm_feats = self.backbone(X)
+        feats = self.backbone(X)
         logits = self.classifier(feats.detach())
-        return {"logits": logits, "feats": feats, "style_feats": inst_norm_feats}
+        return {"logits": logits, "feats": feats}
 
     def multicrop_forward(self, X: torch.tensor) -> Dict[str, Any]:
         """Basic multicrop forward method that performs the forward pass
@@ -735,8 +717,8 @@
 
         if not self.no_channel_last:
             X = X.to(memory_format=torch.channels_last)
-        feats, inst_norm_feats = self.momentum_backbone(X)
-        return {"feats": feats, "style_feats": inst_norm_feats}
+        feats = self.momentum_backbone(X)
+        return {"feats": feats}
 
     def _shared_step_momentum(self, X: torch.Tensor, targets: torch.Tensor) -> Dict[str, Any]:
         """Forwards a batch of images X in the momentum backbone and optionally computes the
